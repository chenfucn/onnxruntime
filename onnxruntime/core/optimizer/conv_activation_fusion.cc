// Copyright (c) Microsoft Corporation. All rights reserved.
// Licensed under the MIT License.

#include <deque>
#include "core/graph/graph_utils.h"
#include "core/optimizer/conv_activation_fusion.h"
#include "core/optimizer/initializer.h"

using namespace ONNX_NAMESPACE;
using namespace ::onnxruntime::common;
namespace onnxruntime {

namespace {
// get min/max values from Clip if they are constant. Returns false if mutable and cannot be used
static bool GetClipConstantMinMax(const Graph& graph, const Node& node, float& min, float& max) {
  min = std::numeric_limits<float>::lowest();
  max = std::numeric_limits<float>::max();

  // Clip opset 6 has min and max as attributes. they're inputs from opset 11 on.
  bool min_max_are_attributes = graph_utils::IsSupportedOptypeVersionAndDomain(node, "Clip", {6});
  bool min_max_are_constant_values = true;

  if (min_max_are_attributes) {
    min = graph_utils::GetNodeAttribute(node, "min")->f();
    max = graph_utils::GetNodeAttribute(node, "max")->f();
  } else {
    // update min/max if provided via a constant initializer
    // return true if value is default or coming from a constant initializer and update 'value'
    // return false if value is mutable
    auto update_if_constant_value = [&graph](const Node& node, size_t input_idx, float& value) {
      const auto& input_defs = node.InputDefs();
      const NodeArg* input = (input_defs.size() > input_idx) ? input_defs[input_idx] : nullptr;

      if (input == nullptr || !input->Exists()) {
        // optional input not specified so using default value
        return true;
      }

      bool is_constant = true;
      const ONNX_NAMESPACE::TensorProto* initializer = graph_utils::GetConstantInitializer(graph, input->Name());
      if (initializer) {
        Initializer i(*initializer, graph.ModelPath());
        switch (initializer->data_type()) {
          case ONNX_NAMESPACE::TensorProto_DataType_FLOAT:
            value = *i.data<float>();
            break;
          // double isn't currently supported
          //case ONNX_NAMESPACE::TensorProto_DataType_DOUBLE:
          //  value = static_cast<float>(*i.data<double>());
          //  break;
          case ONNX_NAMESPACE::TensorProto_DataType_FLOAT16:
            value = math::halfToFloat(i.data<MLFloat16>()->val);
            break;
          default:
            ORT_THROW("Unexpected data type for Clip input of ", initializer->data_type());
        }
      } else {
        is_constant = false;
      }

      return is_constant;
    };

    // 'min' is input 1, 'max' is input 2. both are optional.
    // if the input is constant, 'min' or 'max' is updated by the call to get_if_constant_value
    min_max_are_constant_values = update_if_constant_value(node, 1, min) &&
                                  update_if_constant_value(node, 2, max);
  }

  return min_max_are_constant_values;
}

}  // namespace

Status ConvActivationFusion::ApplyImpl(Graph& graph, bool& modified, int graph_level, const logging::Logger& logger) const {
  GraphViewer graph_viewer(graph);
  const auto& order = graph_viewer.GetNodesInTopologicalOrder();

  for (auto index : order) {
    auto* node = graph.GetNode(index);
    // check that node hasn't already been removed
    if (!node)
      continue;

    ORT_RETURN_IF_ERROR(Recurse(*node, modified, graph_level, logger));

    if (!graph_utils::IsSupportedOptypeVersionAndDomain(*node, "Conv", {1, 11}) ||
        !graph_utils::IsSupportedProvider(*node, GetCompatibleExecutionProviders()) ||
        node->GetOutputEdgesCount() != 1) {
      continue;
    }

    const auto& next_node = *(node->OutputNodesBegin());

    if (next_node.GetExecutionProviderType() != node->GetExecutionProviderType()) {
      continue;
    }

    if (!graph.GetNodeOutputsInGraphOutputs(*node).empty()) {
      continue;
    }

    if (node->GetExecutionProviderType() == onnxruntime::kCudaExecutionProvider) {
<<<<<<< HEAD
=======
      if (node->InputDefs()[0]->TypeAsProto()->tensor_type().elem_type() != 
          ONNX_NAMESPACE::TensorProto_DataType_FLOAT) {
        continue;
      }
>>>>>>> f649f917
      if (graph_utils::IsSupportedOptypeVersionAndDomain(next_node, "Relu", {6, 13})) {
        Node& conv_node = *node;
        Node& act_node = *graph.GetNode(next_node.Index());
        auto node_name = graph.GenerateNodeName(conv_node.Name() + "_" + act_node.Name());
        Node& fused_conv = graph.AddNode(node_name,
                                         "FusedConv",
                                         node_name,
                                         conv_node.MutableInputDefs(),
                                         {},
                                         &conv_node.GetAttributes(),
                                         onnxruntime::kMSDomain);
        fused_conv.SetExecutionProviderType(conv_node.GetExecutionProviderType());
        fused_conv.AddAttribute("activation", "Relu");
        graph_utils::FinalizeNodeFusion(graph, {conv_node, act_node}, fused_conv);
        modified = true;
      } else if (graph_utils::IsSupportedOptypeVersionAndDomain(next_node, "Add", {6, 7, 13})) {
        const auto& last_node = *(next_node.OutputNodesBegin());
        if (last_node.GetExecutionProviderType() != node->GetExecutionProviderType()) {
          continue;
        }
        if (graph_utils::IsSupportedOptypeVersionAndDomain(last_node, "Relu", {6, 13}) && 
            next_node.GetOutputEdgesCount() == 1) {
          Node& conv_node = *node;
          Node& add_node = *graph.GetNode(next_node.Index());
          Node& act_node = *graph.GetNode(last_node.Index());
          auto conv_inputs = conv_node.MutableInputDefs();
          auto conv_outputs = conv_node.MutableOutputDefs();
          auto add_inputs = add_node.MutableInputDefs();
          for (auto add_input : add_inputs) {
            if (add_input->Name() != conv_outputs[0]->Name()) {
              conv_inputs.push_back(add_input);
              break;
            }
          }
          auto node_name = graph.GenerateNodeName(conv_node.Name() + "_" +
                                                  add_node.Name() + "_" +
                                                  act_node.Name());
          Node& fused_conv = graph.AddNode(node_name,
                                           "FusedConv",
                                           node_name,
                                           conv_inputs,
                                           {}, &conv_node.GetAttributes(),
                                           onnxruntime::kMSDomain);
          fused_conv.SetExecutionProviderType(conv_node.GetExecutionProviderType());
          fused_conv.AddAttribute("activation", "Relu");
          graph_utils::FinalizeNodeFusion(graph, {conv_node, add_node, act_node}, fused_conv);
          modified = true;
        }
      }
    } else {
      // Test if this is an activation that can be fused and also extract the
      // activation's parameters.
      std::vector<float> activation_params;
      if (!graph_utils::IsSupportedOptypeVersionAndDomain(next_node, "Relu", {6, 13}) &&
          !graph_utils::IsSupportedOptypeVersionAndDomain(next_node, "Sigmoid", {6, 13}) &&
          !graph_utils::IsSupportedOptypeVersionAndDomain(next_node, "Tanh", {6, 13})) {
        if (graph_utils::IsSupportedOptypeVersionAndDomain(next_node, "LeakyRelu", {6})) {
          activation_params.push_back(graph_utils::GetNodeAttribute(next_node, "alpha")->f());
        } else if (graph_utils::IsSupportedOptypeVersionAndDomain(next_node, "Clip", {6, 11, 12, 13})) {
          float min, max;
          if (GetClipConstantMinMax(graph, next_node, min, max)) {
            activation_params.push_back(min);
            activation_params.push_back(max);
          } else {
            continue;
          }
        } else {
          continue;
        }
      }

      Node& conv_node = *node;
      Node& act_node = *graph.GetNode(next_node.Index());

      Node& fused_conv = graph.AddNode(graph.GenerateNodeName("fused " + conv_node.Name()), "FusedConv",
                                       "fused Conv " + conv_node.Name() + "with activation " + act_node.OpType(),
                                       conv_node.MutableInputDefs(),
                                       {},
                                       &conv_node.GetAttributes(),
                                       "com.microsoft");

      // Assign provider to this new node. Provider should be same as the provider for old node.
      fused_conv.SetExecutionProviderType(conv_node.GetExecutionProviderType());

      // Add attributes to specify the activation type and parameters.
      fused_conv.AddAttribute("activation", next_node.OpType());
      if (activation_params.size() > 0) {
        fused_conv.AddAttribute("activation_params", activation_params);
      }

      // move output definitions and edges from act_node to fused_conv. delete conv_node and act_node.
      graph_utils::FinalizeNodeFusion(graph, {conv_node, act_node}, fused_conv);

      modified = true;
    }
  }

  return Status::OK();
}
}  // namespace onnxruntime<|MERGE_RESOLUTION|>--- conflicted
+++ resolved
@@ -101,13 +101,10 @@
     }
 
     if (node->GetExecutionProviderType() == onnxruntime::kCudaExecutionProvider) {
-<<<<<<< HEAD
-=======
       if (node->InputDefs()[0]->TypeAsProto()->tensor_type().elem_type() != 
           ONNX_NAMESPACE::TensorProto_DataType_FLOAT) {
         continue;
       }
->>>>>>> f649f917
       if (graph_utils::IsSupportedOptypeVersionAndDomain(next_node, "Relu", {6, 13})) {
         Node& conv_node = *node;
         Node& act_node = *graph.GetNode(next_node.Index());
